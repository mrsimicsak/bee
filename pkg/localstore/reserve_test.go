--- conflicted
+++ resolved
@@ -579,15 +579,4 @@
 			}
 		}
 	})
-<<<<<<< HEAD
-	t.Run("batches for the all evicted batches should be evicted", func(t *testing.T) {
-		for _, ch := range gcChs {
-			item := shed.Item{BatchID: ch.Stamp().BatchID()}
-			if _, err := db.postageRadiusIndex.Get(item); !errors.Is(err, shed.ErrNotFound) {
-				t.Fatalf("wanted ErrNotFound but got %v", err)
-			}
-		}
-	})
-=======
->>>>>>> 02dd4346
 }