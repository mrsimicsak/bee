--- conflicted
+++ resolved
@@ -198,79 +198,6 @@
 	return collectedCount, done, nil
 }
 
-<<<<<<< HEAD
-// removeChunksInExcludeIndexFromGC removed any recently chunks in the exclude Index, from the gcIndex.
-func (db *DB) removeChunksInExcludeIndexFromGC() (err error) {
-	db.metrics.GCExcludeCounter.Inc()
-	defer totalTimeMetric(db.metrics.TotalTimeGCExclude, time.Now())
-	defer func() {
-		if err != nil {
-			db.metrics.GCExcludeError.Inc()
-		}
-	}()
-
-	batch := db.shed.GetBatch(true)
-	excludedCount := 0
-	var gcSizeChange int64
-	err = db.gcExcludeIndex.Iterate(func(item shed.Item) (stop bool, err error) {
-		// Get access timestamp
-		retrievalAccessIndexItem, err := db.retrievalAccessIndex.Get(item)
-		if err != nil {
-			return false, err
-		}
-		item.AccessTimestamp = retrievalAccessIndexItem.AccessTimestamp
-
-		// Get the binId
-		retrievalDataIndexItem, err := db.retrievalDataIndex.Get(item)
-		if err != nil {
-			return false, err
-		}
-		item.BinID = retrievalDataIndexItem.BinID
-
-		// Check if this item is in gcIndex and remove it
-		ok, err := db.gcIndex.Has(item)
-		if err != nil {
-			return false, nil
-		}
-		if ok {
-			err = db.gcIndex.DeleteInBatch(batch, item)
-			if err != nil {
-				return false, nil
-			}
-			if _, err := db.gcIndex.Get(item); err == nil {
-				gcSizeChange--
-			}
-			excludedCount++
-			err = db.gcExcludeIndex.DeleteInBatch(batch, item)
-			if err != nil {
-				return false, nil
-			}
-		}
-
-		return false, nil
-	}, nil)
-	if err != nil {
-		return err
-	}
-
-	// update the gc size based on the no of entries deleted in gcIndex
-	err = db.incGCSizeInBatch(batch, gcSizeChange)
-	if err != nil {
-		return err
-	}
-
-	db.metrics.GCExcludeCounter.Add(float64(excludedCount))
-	err = db.shed.WriteBatch(batch)
-	if err != nil {
-		db.metrics.GCExcludeWriteBatchError.Inc()
-		return err
-	}
-
-	return nil
-}
-
-=======
->>>>>>> 67cc8f24
 // gcTrigger retruns the absolute value for garbage collection
 // target value, calculated from db.capacity and gcTargetRatio.
 func (db *DB) gcTarget() (target uint64) {
